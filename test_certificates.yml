--- conflicted
+++ resolved
@@ -1,8 +1,4 @@
-<<<<<<< HEAD
-# Copyright 2018 VMware, Inc.
-=======
 # Copyright 2019 VMware, Inc.
->>>>>>> b2f8eeb3
 # SPDX-License-Identifier: BSD-2-Clause OR GPL-3.0-only
 ---
 - hosts: 127.0.0.1
