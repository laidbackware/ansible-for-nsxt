--- conflicted
+++ resolved
@@ -148,93 +148,6 @@
     return False
 
 def main():
-<<<<<<< HEAD
-  argument_spec = vmware_argument_spec()
-  argument_spec.update(display_name=dict(required=True, type='str'),
-                        description=dict(required=False, type='str'),
-                        nsservice_element=dict(required=True, type='dict',
-                            alg=dict(required=False, type='str', choices=['ORACLE_TNS', 'FTP', 'SUN_RPC_TCP', 
-                                                                        'SUN_RPC_UDP', 'MS_RPC_TCP', 'MS_RPC_UDP', 
-                                                                        'NBNS_BROADCAST', 'NBDG_BROADCAST', 'TFTP']),
-                            destination_ports=dict(required=False, type='list'),
-                            icmp_code=dict(required=False, type='int'),
-                            icmp_type=dict(required=False, type='int'),
-                            l4_protocol=dict(required=False, type='str'),
-                            protocol=dict(required=False, type='str', choices=['ICMPv4', 'ICMPv6']),
-                            protocol_number=dict(required=False, type='int'),
-                            resource_type=dict(required=True, type='str', 
-                                                choices=['ALGTypeNSService', 'IPProtocolNSService', 
-                                                        'L4PortSetNSService', 'ICMPTypeNSService', 'IGMPTypeNSService']),
-                            source_ports=dict(required=False, type='list')),
-                        resource_type=dict(required=False, type='str', default='NSService'),
-                        state=dict(required=True, choices=['present', 'absent']),
-                        tags=dict(required=False, type='str'))
-
-  module = AnsibleModule(argument_spec=argument_spec, supports_check_mode=True)
-  service_params = get_service_params(module.params.copy())
-  state = module.params['state']
-  mgr_hostname = module.params['hostname']
-  mgr_username = module.params['username']
-  mgr_password = module.params['password']
-  validate_certs = module.params['validate_certs']
-  display_name = module.params['display_name']
-  manager_url = 'https://{}/api/v1'.format(mgr_hostname)
-
-  service_dict = get_service_from_display_name (module, manager_url, mgr_username, mgr_password, validate_certs, display_name)
-  service_id, revision = None, None
-  if service_dict:
-    service_id = service_dict['id']
-    revision = service_dict['_revision']
-
-  if state == 'present':
-    headers = dict(Accept="application/json")
-    headers['Content-Type'] = 'application/json'
-    updated = check_for_update(module, manager_url, mgr_username, mgr_password, validate_certs, service_params)
-
-    if not updated:
-      # add the set
-      if module.check_mode:
-          module.exit_json(changed=True, debug_out=str(json.dumps(service_params)), id='12345')
-      request_data = json.dumps(service_params)
-      try:
-          if service_id:
-              module.exit_json(changed=False, id=service_id, message="Service with display_name %s already exist."% module.params['display_name'])
-          (rc, resp) = request(manager_url+ '/ns-services', data=request_data, headers=headers, method='POST',
-                                url_username=mgr_username, url_password=mgr_password, validate_certs=validate_certs, ignore_errors=True)
-      except Exception as err:
-          module.fail_json(msg="Failed to add service. Request body [%s]. Error[%s]." % (request_data, to_native(err)))
-      time.sleep(0.5)
-      module.exit_json(changed=True, id=resp["id"], body= str(resp), message="Service with display name %s created." % module.params['display_name'])
-    else:
-      if module.check_mode:
-          module.exit_json(changed=True, debug_out=str(json.dumps(service_params)), id=service_id)
-      service_params['_revision']=revision # update current revision
-      request_data = json.dumps(service_params)
-      id = service_id
-      try:
-          (rc, resp) = request(manager_url+ '/ns-services/%s' % id, data=request_data, headers=headers, method='PUT',
-                                url_username=mgr_username, url_password=mgr_password, validate_certs=validate_certs, ignore_errors=True)
-      except Exception as err:
-          module.fail_json(msg="Failed to update service with id %s. Request body [%s]. Error[%s]." % (id, request_data, to_native(err)))
-      time.sleep(0.5)
-      module.exit_json(changed=True, id=resp["id"], body= str(resp), message="Service with id %s updated." % id)
-
-  elif state == 'absent':
-    # delete the array
-    id = service_id
-    if id is None:
-        module.exit_json(changed=False, msg='No service exist with display name %s' % display_name)
-    if module.check_mode:
-        module.exit_json(changed=True, debug_out=str(json.dumps(service_params)), id=id)
-    try:
-        (rc, resp) = request(manager_url + "/ns-services/%s" % id, method='DELETE',
-                              url_username=mgr_username, url_password=mgr_password, validate_certs=validate_certs)
-    except Exception as err:
-        module.fail_json(msg="Failed to delete service with id %s. Error[%s]." % (id, to_native(err)))
-
-    time.sleep(5)
-    module.exit_json(changed=True, object_name=id, message="Service with id %s deleted." % id)
-=======
     argument_spec = vmware_argument_spec()
     argument_spec.update(display_name=dict(required=True, type='str'),
                             description=dict(required=False, type='str'),
@@ -321,7 +234,6 @@
 
         time.sleep(5)
         module.exit_json(changed=True, object_name=id, message="Service with id %s deleted." % id)
->>>>>>> 82a87963
 
 
 if __name__ == '__main__':
