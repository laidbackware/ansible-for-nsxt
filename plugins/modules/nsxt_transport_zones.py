--- conflicted
+++ resolved
@@ -24,11 +24,7 @@
 ---
 module: nsxt_transport_zones
 short_description: Create a Transport Zone
-<<<<<<< HEAD
 description: Creates a new transport zone. The required parameters are display_name
-=======
-description: Creates a new transport zone. The required parameters is display_name
->>>>>>> b20f6df2
 and tz_type (OVERLAY_BACKED or VLAN_BACKED). The optional parameters are
 description and resource_type. 
 
