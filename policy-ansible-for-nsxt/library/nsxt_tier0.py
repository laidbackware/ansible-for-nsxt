#!/usr/bin/env python
#
# Copyright 2018 VMware, Inc.
# SPDX-License-Identifier: BSD-2-Clause OR GPL-3.0-only
#
# THIS SOFTWARE IS PROVIDED BY THE COPYRIGHT HOLDERS AND CONTRIBUTORS "AS IS"
# AND ANY EXPRESS OR IMPLIED WARRANTIES, INCLUDING,
# BUT NOT LIMITED TO, THE IMPLIED WARRANTIES OF MERCHANTABILITY AND FITNESS FOR
# A PARTICULAR PURPOSE ARE DISCLAIMED.
# IN NO EVENT SHALL THE COPYRIGHT HOLDER OR CONTRIBUTORS BE LIABLE FOR ANY
# DIRECT, INDIRECT, INCIDENTAL,
# SPECIAL, EXEMPLARY, OR CONSEQUENTIAL DAMAGES (INCLUDING, BUT NOT LIMITED TO,
# PROCUREMENT OF SUBSTITUTE GOODS OR SERVICES;
# LOSS OF USE, DATA, OR PROFITS; OR BUSINESS INTERRUPTION) HOWEVER CAUSED AND
# ON ANY THEORY OF LIABILITY,
# WHETHER IN CONTRACT, STRICT LIABILITY, OR TORT (INCLUDING NEGLIGENCE OR
# OTHERWISE) ARISING IN ANY WAY OUT OF THE USE OF THIS SOFTWARE,
# EVEN IF ADVISED OF THE POSSIBILITY OF SUCH DAMAGE.

from __future__ import (absolute_import, division, print_function)
__metaclass__ = type

ANSIBLE_METADATA = {'metadata_version': '1.1',
                    'status': ['preview'],
                    'supported_by': 'community'}

DOCUMENTATION = '''
module: nsxt_tier0
short_description: 'Create/Update/Delete a Tier-0 and associated resources'
description: Creates/Updates/Deletes a Tier-0 resource using the Policy API.
             Assocaited resources include 'Tier-0 Locale Service' and
             'Tier-0 Interface'. 'Tier-0 Locale Service' and 'Tier-0 Interface'
             attributes must be prepended with 't0ls' and 't0iface'
             respectively.
version_added: '2.8'
author: 'Gautam Verma'
options:
    hostname:
        description: Deployed NSX manager hostname.
        required: true
        type: str
    username:
        description: The username to authenticate with the NSX manager.
        required: true
        type: str
    password:
        description: The password to authenticate with the NSX manager.
        required: true
        type: str
    display_name:
        description:
            - Display name.
            - If resource ID is not specified, display_name will be used as ID.
        required: false
        type: str
    state:
        choices:
        - present
        - absent
        description: "State can be either 'present' or 'absent'.
                    'present' is used to create or update resource.
                    'absent' is used to delete resource."
        required: true
    validate_certs:
        description: Enable server certificate verification.
        type: bool
        default: False
    tags:
        description: Opaque identifiers meaningful to the API user.
        type: dict
        suboptions:
            scope:
                description: Tag scope.
                required: true
                type: str
            tag:
                description: Tag value.
                required: true
                type: str
    create_or_update_subresource_first:
        type: bool
        default: false
        description:
            - Can be used to create subresources first.
            - Can be specified for each subresource.
    delete_subresource_first:
        type: bool
        default: true
        description:
            - Can be used to delete subresources first.
            - Can be specified for each subresource.
    achieve_subresource_state_if_del_parent:
        type: bool
        default: false
        description:
            - Can be used to achieve the state of subresources even if
              the parent(base) resource's state is absent.
            - Can be specified for each subresource.
    do_wait_till_create:
        type: bool
        default: false
        description:
            - Can be used to wait for the realization of subresource before the
              request to create the next resource is sent to the Manager.
            - Can be specified for each subresource.
    id:
        description: Tier-0 ID
        required: false
        type: str
    description:
        description: Tier-0 description
        type: str
    default_rule_logging:
        description: Enable logging for whitelisted rule.
                     Indicates if logging should be enabled for the default
                     whitelisting rule.
        default: false
    ha_mode:
        description: High-availability Mode for Tier-0
        choices:
            - 'ACTIVE_STANDBY'
            - 'ACTIVE_ACTIVE'
        default: 'ACTIVE_ACTIVE'
        type: str
    disable_firewall:
        description: Disable or enable gateway fiewall.
        default: False
        type: bool
    failover_mode:
        description: Determines the behavior when a Tier-0 instance in
                     ACTIVE-STANDBY high-availability mode restarts
                     after a failure. If set to PREEMPTIVE, the preferred node
                     will take over, even if it causes
                     another failure. If set to NON_PREEMPTIVE, then
                     the instance that restarted will remain secondary.
                     This property must not be populated unless the
                     ha_mode property is set to ACTIVE_STANDBY.
        choices:
            - 'NON_PREEMPTIVE'
            - 'PREEMPTIVE'
        default: 'NON_PREEMPTIVE'
        type: str
    force_whitelisting:
        description: Flag to add whitelisting FW rule during
                     realization.
        default: False
        type: bool
    internal_transit_subnets:
        description: Internal transit subnets in CIDR format.
                     Specify subnets that are used to assign addresses
                     to logical links connecting service routers and
                     distributed routers. Only IPv4 addresses are
                     supported. When not specified, subnet 169.254.0.0/
                     24 is assigned by default in ACTIVE_ACTIVE HA mode
                     or 169.254.0.0/28 in ACTIVE_STANDBY mode.
        default: False
        type: list
    intersite_config:
        description: Inter site routing configuration when the gateway is
                     streched.
        type: dict
        suboptions:
            fallback_sites:
                description: Fallback site to be used as new primary
                             site on current primary site failure.
                             Disaster recovery must be initiated via
                             API/UI. Fallback site configuration is
                             supported only for T0 gateway. T1 gateway
                             will follow T0 gateway's primary site
                             during disaster recovery
                type: list
            intersite_transit_subnet:
                description:
                    - Transit subnet in CIDR format
                    - IPv4 subnet for inter-site transit segment
                      connecting service routers across sites for
                      stretched gateway. For IPv6 link local subnet is
                      auto configured
                type: str
                default: "169.254.32.0/20"
            last_admin_active_epoch:
                description:
                    - Epoch of last time admin changing active
                      LocaleServices
                    - Epoch(in seconds) is auto updated based on
                      system current timestamp when primary locale
                      service is updated. It is used for resolving
                      conflict during site failover. If system clock
                      not in sync then User can optionally override
                      this. New value must be higher than the current
                      value.
                type: int
            primary_site_path:
                description:
                    - Primary egress site for gateway.
                    - Primary egress site for gateway. T0/T1 gateway in
                      Active/Standby mode supports stateful services on primary
                      site. In this mode primary site must be set if gateway is
                      stretched to more than one site. For T0 gateway in
                      Active/Active primary site is optional field. If set then
                      secondary site prefers routes learned from primary over
                      locally learned routes. This field is not applicable for
                      T1 gateway with no services
                type: str
    ipv6_ndra_profile_id:
        description: IPv6 NDRA profile configuration on Tier0.
                     Either or both NDRA and/or DAD profiles can be
                     configured. Related attribute ipv6_dad_profile_id.
        type: str
    ipv6_ndra_profile_display_name:
        description: Same as ipv6_ndra_profile_id. Either one can be specified.
                     If both are specified, ipv6_ndra_profile_id takes
                     precedence.
        type: str
    ipv6_dad_profile_id:
        description: IPv6 DRA profile configuration on Tier0.
                     Either or both NDRA and/or DAD profiles can be
                     configured. Related attribute ipv6_ndra_profile_id.
        type: str
    ipv6_dad_profile_display_name:
        description: Same as ipv6_dad_profile_id. Either one can be specified.
                     If both are specified, ipv6_dad_profile_id takes
                     precedence.
        type: str
    rd_admin_field:
        description:
            - Route distinguisher administrator address
            - If you are using EVPN service, then route distinguisher
              administrator address should be defined if you need auto
              generation of route distinguisher on your VRF configuration
        type: str
    transit_subnets:
        description: Transit subnets in CIDR format.
                     Specify transit subnets that are used to assign
                     addresses to logical links connecting tier-0 and
                     tier-1s. Both IPv4 and IPv6 addresses are
                     supported.
                     When not specified, subnet 100.64.0.0/16 is
                     configured by default.
        type: list
    dhcp_config_id:
        description: DHCP configuration for Segments connected to
                     Tier-0. DHCP service is configured in relay mode.
        type: str
    dhcp_config_display_name:
        description: Same as dhcp_config_id. Either one can be specified.
                     If both are specified, dhcp_config_id takes precedence.
        type: str
    vrf_config:
        type: dict
        description: VRF config, required for VRF Tier0
        suboptions:
            description:
                description: Description of this resource
                type: str
            display_name:
                description:
                    - Identifier to use when displaying entity in logs or GUI
                    - Defaults to id if not set
                    - Error if both not specified
                type: str
            evpn_transit_vni:
                description:
                    - L3 VNI associated with the VRF for overlay traffic.
                    - VNI must be unique and belong to configured VNI pool.
                type: int
            id:
                description:
                    - Unique identifier of this resource
                    - Defaults to display_name if not set
                    - Error if both not specified
                type: str
            route_distinguisher:
                description: Route distinguisher. 'ASN:<>' or 'IPAddress:<>'.
                type: str
            route_targets:
                description: Route targets
                type: list
                element: dict
                suboptions:
                    description:
                        description: Description of this resource
                        type: str
                    display_name:
                        description:
                            - Identifier to use when displaying entity in logs
                              or GUI
                            - Defaults to id if not set
                            - Error if both not specified
                        type: str
                    export_route_targets:
                        description: Export route targets. 'ASN:' or
                                     'IPAddress:<>'
                        type: list
                        element: str
                    id:
                        description:
                            - Unique identifier of this resource
                            - Defaults to display_name if not set
                            - Error if both not specified
                        type: str
                    import_route_targets:
                        description: Import route targets. 'ASN:' or
                                     'IPAddress:<>'
                        type: list
                        element: str
                    tags:
                        description: Opaque identifiers meaningful to the API
                                     user
                        type: list
                        element: dict
                        suboptions:
                            scope:
                                description: Tag scope
                                type: str
                            tag:
                                description: Tag value
                                type: str
            tags:
                description: Opaque identifiers meaningful to the API user
                type: list
                element: dict
                suboptions:
                    scope:
                        description: Tag scope
                        type: str
                    tag:
                        description: Tag value
                        type: str
            tier0_display_name:
                description: Default tier0 display name. Cannot be modified
                             after realization. Either this or tier0_id must
                             be specified
                type: str
            tier0_id:
                description: Default tier0 id. Cannot be modified after
                             realization. Either this or tier0_id must
                             be specified
                type: str
    static_routes:
        type: list
        element: dict
        description: This is a list of Static Routes that need to be created,
                     updated, or deleted
        suboptions:
            id:
                description: Tier-0 Static Route ID.
                required: false
                type: str
            display_name:
                description:
                    - Tier-0 Static Route display name.
                    - Either this or id must be specified. If both are
                      specified, id takes precedence.
                required: false
                type: str
            description:
                description:
                    - Tier-0 Static Route description.
                type: str
            state:
                description:
                    - State can be either 'present' or 'absent'. 'present' is
                      used to create or update resource. 'absent' is used to
                      delete resource.
                    - Must be specified in order to modify the resource
                choices:
                    - present
                    - absent
            network:
                description: Network address in CIDR format
                required: true
                type: str
            next_hops:
                description: Next hop routes for network
                type: list
                elements: dict
                suboptions:
                    admin_distance:
                        description: Cost associated with next hop route
                        type: int
                        default: 1
                ip_address:
                    description: Next hop gateway IP address
                    type: str
                scope:
                    description:
                        - Interface path associated with current route
                        - For example, specify a policy path referencing the
                          IPSec VPN Session
                    type: list
            tags:
                description: Opaque identifiers meaningful to the API user
                type: dict
                suboptions:
                    scope:
                        description: Tag scope.
                        required: true
                        type: str
                    tag:
                        description: Tag value.
                        required: true
                        type: str
            achieve_subresource_state_if_del_parent:
                type: bool
                default: false
                description:
                    - Can be used to achieve the state of subresources even if
                      the parent(base) resource's state is absent.
                    - Can be specified for each subresource.
            do_wait_till_create:
                type: bool
                default: false
                description:
                    - Can be used to wait for the realization of subresource
                      before the request to create the next resource is sent to
                      the Manager
    locale_services:
        type: list
        element: dict
        description: This is a list of Locale Services that need to be created,
                     updated, or deleted
        suboptions:
            id:
                description: Tier-0 Locale Service ID.
                required: false
                type: str
            display_name:
                description:
                    - Tier-0 Locale Service display name.
                    - Either this or id must be specified. If both are
                      specified, id takes precedence
                required: false
                type: str
            description:
                description:
                    - Tier-0 Locale Service  description.
                type: str
            state:
                description:
                    - State can be either 'present' or 'absent'. 'present' is
                      used to create or update resource. 'absent' is used to
                      delete resource
                    - Required if id is specified.
                choices:
                    - present
                    - absent
            tags:
                description: Opaque identifiers meaningful to the API user
                type: dict
                suboptions:
                    scope:
                        description: Tag scope.
                        required: true
                        type: str
                    tag:
                        description: Tag value.
                        required: true
                        type: str
            create_or_update_subresource_first:
                type: bool
                default: false
                description:
                    - Can be used to create subresources first.
                    - Can be specified for each subresource.
            delete_subresource_first:
                type: bool
                default: true
                description:
                    - Can be used to delete subresources first.
                    - Can be specified for each subresource.
            achieve_subresource_state_if_del_parent:
                type: bool
                default: false
                description:
                    - Can be used to achieve the state of subresources even if
                      the parent(base) resource's state is absent.
                    - Can be specified for each subresource.
            do_wait_till_create:
                type: bool
                default: false
                description:
                    - Can be used to wait for the realization of subresource
                      before the request to create the next resource is sent to
                      the Manager.
                    - Can be specified for each subresource.
            edge_cluster_info:
                description: Used to create path to edge cluster. Auto-assigned
                            if associated enforcement-point has only one edge
                            cluster.
                type: dict
                suboptions:
                    site_id:
                        description: site_id where edge cluster is located
                        default: default
                        type: str
                    enforcementpoint_id:
                        description: enforcementpoint_id where edge cluster is
                                    located
                        default: default
                        type: str
                    edge_cluster_id:
                        description: ID of the edge cluster
                        type: str
                    edge_cluster_display_name:
                        description:
                            - display name of the edge cluster.
                            - Either this or edge_cluster_id must be specified.
                              If both are specified, edge_cluster_id takes
                              precedence
                        type: str
            preferred_edge_nodes_info:
                description: Used to create paths to edge nodes. Specified edge
                            is used as preferred edge cluster member when
                            failover mode is set to PREEMPTIVE, not
                            applicable otherwise.
                type: list
                suboptions:
                    site_id:
                        description: site_id where edge node is located
                        default: default
                        type: str
                    enforcementpoint_id:
                        description: enforcementpoint_id where edge node is
                                    located
                        default: default
                        type: str
                    edge_cluster_id:
                        description: edge_cluster_id where edge node is
                                    located
                        type: str
                    edge_cluster_display_name:
                        description:
                            - display name of the edge cluster.
                            - either this or edge_cluster_id must be specified.
                              If both are specified, edge_cluster_id takes
                              precedence
                        type: str
                    edge_node_id:
                        description: ID of the edge node
                        type: str
                    edge_node_display_name:
                        description:
                            - Display name of the edge node.
                            - either this or edge_node_id must be specified. If
                              both are specified, edge_node_id takes precedence
                        type: str
            route_redistribution_config:
                description: Configure all route redistribution properties like
                             enable/disable redistributon, redistribution rule
                             and so on.
                type: dict
                suboptions:
                    enabled:
                        description: Flag to enable route redistribution.
                        type: bool
                        default: false
                    redistribution_rules:
                        description: List of redistribution rules.
                        type: list
                        elements: dict
                        suboptions:
                            name:
                                description: Rule name
                                type: str
                            route_map_path:
                                description: Route map to be associated with
                                             the redistribution rule
                                type: str
                            route_redistribution_types:
                                description: Tier-0 route redistribution types
                                choices:
                                    - TIER0_STATIC - Redistribute user added
                                      static routes.
                                    - TIER0_CONNECTED - Redistribute all
                                      subnets configured on Interfaces and
                                      routes related to TIER0_ROUTER_LINK,
                                      TIER0_SEGMENT, TIER0_DNS_FORWARDER_IP,
                                      TIER0_IPSEC_LOCAL_IP, TIER0_NAT types.
                                    - TIER1_STATIC - Redistribute all subnets
                                      and static routes advertised by Tier-1s.
                                    - TIER0_EXTERNAL_INTERFACE - Redistribute
                                      external interface subnets on Tier-0.
                                    - TIER0_LOOPBACK_INTERFACE - Redistribute
                                      loopback interface subnets on Tier-0.
                                    - TIER0_SEGMENT - Redistribute subnets
                                      configured on Segments connected to
                                      Tier-0.
                                    - TIER0_ROUTER_LINK - Redistribute router
                                      link port subnets on Tier-0.
                                    - TIER0_SERVICE_INTERFACE - Redistribute
                                      Tier0 service interface subnets.
                                    - TIER0_DNS_FORWARDER_IP - Redistribute DNS
                                      forwarder subnets.
                                    - TIER0_IPSEC_LOCAL_IP - Redistribute IPSec
                                      subnets.
                                    - TIER0_NAT - Redistribute NAT IPs owned by
                                      Tier-0.
                                    - TIER0_EVPN_TEP_IP - Redistribute EVPN
                                      local endpoint subnets on Tier-0.
                                    - TIER1_NAT - Redistribute NAT IPs
                                      advertised by Tier-1 instances.
                                    - TIER1_LB_VIP - Redistribute LB VIP IPs
                                      advertised by Tier-1 instances.
                                    - TIER1_LB_SNAT - Redistribute LB SNAT IPs
                                      advertised by Tier-1 instances.
                                    - TIER1_DNS_FORWARDER_IP - Redistribute DNS
                                      forwarder subnets on Tier-1 instances.
                                    - TIER1_CONNECTED - Redistribute all
                                      subnets configured on Segments and
                                      Service Interfaces.
                                    - TIER1_SERVICE_INTERFACE - Redistribute
                                      Tier1 service interface subnets.
                                    - TIER1_SEGMENT - Redistribute subnets
                                      configured on Segments connected to
                                      Tier1.
                                    - TIER1_IPSEC_LOCAL_ENDPOINT - Redistribute
                                      IPSec VPN local-endpoint subnets
                                      advertised by TIER1.
                                type: list
            ha_vip_configs:
                type: list
                elements: dict
                description:
                    - Array of HA VIP Config.
                    - This configuration can be defined only for Active-Standby
                      Tier0 gateway to provide redundancy. For mulitple
                      external interfaces, multiple HA VIP configs must be
                      defined and each config will pair exactly two external
                      interfaces. The VIP will move and will always be owned by
                      the Active node. When this property is configured,
                      configuration of dynamic-routing is not allowed.
                suboptions:
                    enabled:
                        description: Flag to enable this HA VIP config.
                        default: true
                        type: bool
                    external_interface_paths:
                        description:
                            - Policy paths to Tier0 external interfaces for
                              providing redundancy
                            - Policy paths to Tier0 external interfaces which
                              are to be paired to provide redundancy. Floating
                              IP will be owned by one of these interfaces
                              depending upon which edge node is Active.
                        type: list
                    vip_subnets:
                        description:
                            - VIP floating IP address subnets
                            - Array of IP address subnets which will be used as
                              floating IP addresses.
                        type: list
                        suboptions:
                            ip_addresses:
                                description: IP addresses assigned to interface
                                type: list
                                required: true
                            prefix_len:
                                description: Subnet prefix length
                                type: int
                                required: true
            BGP:
                description: Specify the BGP spec in this section
                type: dict
                suboptions:
                    ecmp:
                        description: Flag to enable ECMP.
                        type: bool
                        required: False
                        default: True
                    enabled:
                        description: Flag to enable BGP configuration.
                                     Disabling will stop feature and BGP
                                     peering.
                        type: bool
                        default: True
                    graceful_restart_config:
                        description: Configuration field to hold BGP Restart
                                     mode and timer.
                        type: dict
                        required: False
                        suboptions:
                            mode:
                                description:
                                    - BGP Graceful Restart Configuration Mode
                                    - If mode is DISABLE, then graceful restart
                                      and helper modes are disabled.
                                    - If mode is GR_AND_HELPER, then both
                                      graceful restart and helper modes are
                                      enabled.
                                    - If mode is HELPER_ONLY, then helper mode
                                      is enabled. HELPER_ONLY mode is the
                                      ability for a BGP speaker to indicate its
                                      ability to preserve forwarding state
                                      during BGP restart.
                                    - GRACEFUL_RESTART mode is the ability of a
                                      BGP speaker to advertise its restart to
                                      its peers.
                                type: str
                                required: False
                                default: 'HELPER_ONLY'
                                choices:
                                    - DISABLE
                                    - GR_AND_HELPER
                                    - HELPER_ONLY
                            timer:
                                description: BGP Graceful Restart Timer
                                type: dict
                                required: False
                                suboptions:
                                    restart_timer:
                                        description:
                                            - BGP Graceful Restart Timer
                                            - Maximum time taken (in seconds)
                                              for a BGP session to be
                                              established after a restart. This
                                              can be used to speed up routing
                                              convergence by its peer in case
                                              the BGP speaker does not come
                                              back up after a restart. If the
                                              session is not re-established
                                              within this timer, the receiving
                                              speaker will delete all the stale
                                              routes from that peer. Min 1 and
                                              Max 3600
                                        type: int
                                        default: 180
                                    stale_route_timer:
                                        description:
                                            - BGP Stale Route Timer
                                            - Maximum time (in seconds) before
                                              stale routes are removed from the
                                              RIB (Routing Information Base)
                                              when BGP restarts. Min 1 and Max
                                              3600
                                        type: int
                                        default: 600
                    inter_sr_ibgp:
                        description: Flag to enable inter SR IBGP
                                     configuration. When not specified, inter
                                     SR IBGP is automatically enabled if Tier-0
                                     is created in ACTIVE_ACTIVE ha_mode.
                        type: bool
                        required: False
                    local_as_num:
                        description:
                            - BGP AS number in ASPLAIN/ASDOT Format.
                            - Specify BGP AS number for Tier-0 to advertize to
                              BGP peers. AS number can be specified in ASPLAIN
                              (e.g., "65546") or ASDOT (e.g., "1.10") format.
                              Empty string disables BGP feature.
                        type: str
                        required: True
                    multipath_relax:
                        description: Flag to enable BGP multipath relax option.
                        type: bool
                        default: True
                    route_aggregations:
                        description: List of routes to be aggregated
                        type: dict
                        required: False
                        suboptions:
                            prefix:
                                description: CIDR of aggregate address
                                type: str
                                required: True
                            summary_only:
                                description:
                                    - Send only summarized route.
                                    - Summarization reduces number of routes
                                      advertised by representing multiple
                                      related routes with prefix property
                                type: bool
                                default: True
                    neighbors:
                        description: Specify the BGP neighbors in this section
                                     that need to be created, updated, or
                                     deleted
                        type: list
                        element: dict
                        suboptions:
                            allow_as_in:
                                description: Flag to enable allowas_in option
                                             for BGP neighbor
                                type: bool
                                default: False
                            bfd:
                                description:
                                    - BFD configuration for failure detection
                                    - BFD is enabled with default values when
                                      not configured
                                type: dict
                                required: False
                                suboptions:
                                    enabled:
                                        description: Flag to enable BFD
                                                     cofiguration
                                        type: bool
                                        required: False
                                    interval:
                                        description: Time interval between
                                                     heartbeat packets in
                                                     milliseconds. Min 300 and
                                                     Max 60000
                                        type: int
                                        default: 1000
                                    multiple:
                                        description:
                                            - Declare dead multiple.
                                            - Number of times heartbeat packet
                                              is missed before BFD declares the
                                              neighbor is down.
                                              Min 2 and Max 16
                                        type: int
                                        default: 3
                            graceful_restart_mode:
                                description:
                                    - BGP Graceful Restart Configuration Mode
                                    - If mode is DISABLE, then graceful restart
                                      and helper modes are disabled.
                                    - If mode is GR_AND_HELPER, then both
                                      graceful restart and helper modes are
                                      enabled.
                                    - If mode is HELPER_ONLY, then helper mode
                                      is enabled. HELPER_ONLY mode is the
                                      ability for a BGP speaker to indicate its
                                      ability to preserve forwarding state
                                      during BGP restart.
                                    - GRACEFUL_RESTART mode is the ability of a
                                      BGP speaker to advertise its restart to
                                      its peers.
                                type: str
                                choices:
                                    - DISABLE
                                    - GR_AND_HELPER
                                    - HELPER_ONLY
                            hold_down_time:
                                description: Wait time in seconds before
                                             declaring peer dead. Min 1 and Max
                                             65535
                                type: int
                                default: 180
                            keep_alive_time:
                                description: Interval between keep alive
                                             messages sent to peer. Min 1 and
                                             Max 65535.
                                type: int
                                default: 60
                            maximum_hop_limit:
                                description: Maximum number of hops allowed to
                                             reach BGP neighbor. Min 1 and Max
                                             255
                                type: int
                                default: 1
                            address:
                                description: Neighbor IP Address
                                type: str
                                required: True
                            password:
                                description: Password for BGP Neighbor
                                             authentication. Empty string ("")
                                             clears existing password.
                                type: str
                                required: False
                            remote_as_num:
                                description: 4 Byte ASN of the neighbor in
                                             ASPLAIN Format
                                type: str
                                required: True
                            route_filtering:
                                description: Enable address families and route
                                             filtering in each direction
                                type: dict
                                required: False
                                suboptions:
                                    address_family:
                                        description:
                                        type: str
                                        required: False
                                        choices:
                                            - 'IPV4'
                                            - 'IPV6'
                                            - 'VPN'
                                    enabled:
                                        description: Flag to enable address
                                                     family
                                        type: bool
                                        default: True
                                    in_route_filters:
                                        description:
                                            - Prefix-list or route map path for
                                              IN direction
                                            - Specify path of prefix-list or
                                              route map to filter routes for IN
                                              direction.
                                        type: list
                                        required: False
                                    out_route_filters:
                                        description:
                                            - Prefix-list or route map path for
                                              OUT direction
                                            - Specify path of prefix-list or
                                              route map to filter routes
                                              for OUT direction. When not
                                              specified, a built-in
                                              prefix-list named
                                              'prefixlist-out-default' is
                                              automatically applied.
                                        type: list
                                        required: False
                            source_addresses:
                                description:
                                    - Source IP Addresses for BGP peering
                                    - Source addresses should belong to Tier0
                                      external or loopback interface IP
                                      Addresses. BGP peering is formed from all
                                      these addresses. This property is
                                      mandatory when maximum_hop_limit is
                                      greater than 1.
                                type: list
                                required: False
            interfaces:
                type: list
                element: dict
                description: Specify the interfaces associated with the Gateway
                             in this section that need to be created, updated,
                             or deleted
                suboptions:
                    id:
                        description: Tier-0 Interface ID
                        type: str
                    display_name:
                        description:
                            - Tier-0 Interface display name
                            - Either this or id must be specified. If both are
                              specified, id takes precedence.
                        required: false
                        type: str
                    description:
                        description: Tier-0 Interface  description
                        type: str
                    state:
                        description:
                            - State can be either 'present' or 'absent'.
                              'present' is used to create or update resource.
                              'absent' is used to delete resource.
                            - Required if I(segp_id != null)
                        choices:
                            - present
                            - absent
                    tags:
                        description: Opaque identifiers meaningful to the API
                                     user
                        type: dict
                        suboptions:
                            scope:
                                description: Tag scope.
                                required: true
                                type: str
                            tag:
                                description: Tag value.
                                required: true
                                type: str
<<<<<<< HEAD
                    access_vlan_id:
                        description: Vlan id
                        type: int
                    ipv6_ndra_profile_display_name:
                        description: Same as ipv6_ndra_profile_id. Either one
                                     should be specified.
                        type: str
                    ipv6_ndra_profile_id:
                        description: Configuration IPv6 NDRA profile. Only one
                                     NDRA profile can be configured.
                        type: str
                    mtu:
                        description:
                            - MTU size
                            - Maximum transmission unit (MTU) specifies the
                              size of the largest packet that a network
                              protocol can transmit.
                        type: int
                    multicast:
                        description: Multicast PIM configuration
                        type: dict
                        suboptions:
                            enabled:
                                description: enable/disable PIM configuration
                                type: bool
                                default: False
                    urpf_mode:
                        description: Unicast Reverse Path Forwarding mode
                        type: str
                        choices:
                            - NONE
                            - STRICT
                        default: STRICT
=======
                    create_or_update_subresource_first:
                        type: bool
                        default: false
                        description:
                            - Can be used to create subresources first.
                            - Can be specified for each subresource.
                    delete_subresource_first:
                        type: bool
                        default: true
                        description:
                            - Can be used to delete subresources first.
                            - Can be specified for each subresource.
                    achieve_subresource_state_if_del_parent:
                        type: bool
                        default: false
                        description:
                            - Can be used to achieve the state of subresources
                              even if the parent(base) resource's state is
                              absent.
                            - Can be specified for each subresource.
                    do_wait_till_create:
                        type: bool
                        default: false
                        description:
                            - Can be used to wait for the realization of
                              subresource before the request to create the next
                              resource is sent to the Manager.
                            - Can be specified for each subresource.
>>>>>>> 63810772
                    segment_id:
                        description: Specify Segment to which this interface is
                                     connected to. Required if id is specified.
                        type: str
                    segment_display_name:
                        description:
                            - Same as segment_id
                            - Either this or segment_id must be specified. If
                              both are specified, segment_id takes precedence.
                        type: str
                    type:
                        description: Interface type
                        choices:
                            - "EXTERNAL"
                            - "LOOPBACK"
                            - "SERVICE"
                        default: "EXTERNAL"
                        type: str
                    edge_node_info:
                        description:
                            - Info to create policy path to edge node to
                              handle externalconnectivity.
                            - Required if interface type is EXTERNAL and
                              I(id != null)
                        type: dict
                        suboptions:
                            site_id:
                                description: site_id where edge node is located
                                default: default
                                type: str
                            enforcementpoint_id:
                                description: enforcementpoint_id where edge
                                             node is located
                                default: default
                                type: str
                            edge_cluster_id:
                                description: edge_cluster_id where edge node is
                                             located
                                type: str
                            edge_cluster_display_name:
                                description:
                                    - display name of the edge cluster.
                                    - either this or edge_cluster_id must be
                                      specified. If both are specified,
                                      edge_cluster_id takes precedence
                                type: str
                            edge_node_id:
                                description: ID of the edge node
                                type: str
                            edge_node_display_name:
                                description:
                                    - Display name of the edge node.
                                    - either this or edge_node_id must be
                                      specified. If both are specified,
                                      edge_node_id takes precedence.
                                type: str
                    subnets:
                        description:
                            - IP address and subnet specification for interface
                            - Specify IP address and network prefix for
                              interface.
                            - Required if I(id != null).
                        type: list
'''

EXAMPLES = '''
- name: create Tier0
  nsxt_tier0:
    hostname: "10.10.10.10"
    username: "username"
    password: "password"
    validate_certs: False
    display_name: test-tier0-1
    state: present
    ha_mode: "ACTIVE_STANDBY"
    failover_mode: "PREEMPTIVE"
    disable_firewall: True
    force_whitelisting: True
    rd_admin_field: "122.34.12.124"
    tags:
      - scope: "a"
        tag: "b"
    locale_services:
      - state: present
        id: "test-t0ls"
        route_redistribution_config:
          redistribution_rules:
            - name: abc
              route_redistribution_types: ["TIER0_STATIC", "TIER0_NAT"]
        edge_cluster_info:
          edge_cluster_id: "7ef91a10-c780-4f48-a279-a5662db4ffa3"
        preferred_edge_nodes_info:
          - edge_cluster_id: "7ef91a10-c780-4f48-a279-a5662db4ffa3"
            edge_node_id: "e10c42dc-db27-11e9-8cd0-000c291af7ee"
        BGP:
          state: present
          local_as_num: '1211'
          inter_sr_ibgp: False
          graceful_restart_config:
          mode: "GR_AND_HELPER"
          timer:
            restart_timer: 12
          route_aggregations:
            - prefix: "10.1.1.0/24"
            - prefix: "11.1.0.0/24"
              summary_only: False
          neighbors:
            - display_name: neigh1
              address: "1.2.3.4"
              remote_as_num: "12"
              state: present
        interfaces:
          - id: "test-t0-t0ls-iface"
            display_name: "test-t0-t0ls-iface"
            state: present
            subnets:
              - ip_addresses: ["35.1.1.1"]
                prefix_len: 24
            segment_id: "test-seg-4"
            edge_node_info:
              edge_cluster_id: "7ef91a10-c780-4f48-a279-a5662db4ffa3"
              edge_node_id: "e10c42dc-db27-11e9-8cd0-000c291af7ee"
            mtu: 1500
            urpf_mode: "NONE"
            multicast:
              enabled: True
            ipv6_ndra_profile_display_name: test
'''

RETURN = '''# '''


import json
import time
from ansible.module_utils.basic import AnsibleModule
from ansible.module_utils._text import to_native
from ansible.module_utils.nsxt_base_resource import NSXTBaseRealizableResource
from ansible.module_utils.nsxt_resource_urls import (
    TIER_0_URL, IPV6_DAD_PROFILE_URL, IPV6_NDRA_PROFILE_URL,
    DHCP_RELAY_CONFIG_URL, EDGE_CLUSTER_URL, EDGE_NODE_URL, SEGMENT_URL,
    TIER_0_STATIC_ROUTE_URL, TIER_0_LOCALE_SERVICE_URL,
    TIER_0_LS_INTERFACE_URL, TIER_0_BGP_NEIGHBOR_URL)


class NSXTTier0(NSXTBaseRealizableResource):
    @staticmethod
    def get_resource_spec():
        tier0_arg_spec = {}
        tier0_arg_spec.update(
            default_rule_logging=dict(
                required=False,
                type='bool'
            ),
            ha_mode=dict(
                required=False,
                type='str',
                default="ACTIVE_ACTIVE",
                choices=['ACTIVE_STANDBY', 'ACTIVE_ACTIVE']
            ),
            disable_firewall=dict(
                required=False,
                type='bool',
                default=False
            ),
            failover_mode=dict(
                required=False,
                type='str',
                default='NON_PREEMPTIVE',
                choices=['NON_PREEMPTIVE', 'PREEMPTIVE']
            ),
            force_whitelisting=dict(
                required=False,
                type='bool',
                default=False
            ),
            internal_transit_subnets=dict(
                required=False,
                type='list'
            ),
            intersite_config=dict(
                required=False,
                type='dict',
                options=dict(
                    fallback_sites=dict(
                        required=False,
                        type='list'
                    ),
                    intersite_transit_subnet=dict(
                        default="169.254.32.0/20",
                        type='str'
                    ),
                    last_admin_active_epoch=dict(
                        required=False,
                        type='int'
                    ),
                    primary_site_path=dict(
                        required=False,
                        type='str'
                    ),
                )
            ),
            ipv6_ndra_profile_id=dict(
                required=False,
                type='str'
            ),
            ipv6_ndra_profile_display_name=dict(
                required=False,
                type='str'
            ),
            ipv6_dad_profile_id=dict(
                required=False,
                type='str'
            ),
            ipv6_dad_profile_display_name=dict(
                required=False,
                type='str'
            ),
            transit_subnets=dict(
                required=False,
                type='list'
            ),
            dhcp_config_id=dict(
                required=False,
                type='str'
            ),
            dhcp_config_display_name=dict(
                required=False,
                type='str'
            ),
            rd_admin_field=dict(
                required=False,
                type='str'
            ),
            vrf_config=dict(
                required=False,
                type='dict',
                options=dict(
                    # Note that only default site_id and
                    # enforcementpoint_id are used
                    description=dict(
                        type='str',
                        default=""
                    ),
                    display_name=dict(
                        type='str',
                    ),
                    evpn_transit_vni=dict(
                        type='int'
                    ),
                    id=dict(
                        type='str'
                    ),
                    route_distinguisher=dict(
                        type='str'
                    ),
                    route_targets=dict(
                        type='list',
                        elements='dict',
                        options=dict(
                            description=dict(
                                type='str',
                                default=""
                            ),
                            display_name=dict(
                                type='str',
                            ),
                            export_route_targets=dict(
                                type='list',
                            ),
                            id=dict(
                                type='str',
                            ),
                            import_route_targets=dict(
                                type='list',
                            ),
                            tags=dict(
                                type='list',
                                elements='dict',
                                options=dict(
                                    scope=dict(
                                        type='str',
                                    ),
                                    tag=dict(
                                        type='str',
                                    ),
                                )
                            ),
                        )
                    ),
                    tags=dict(
                        type='list',
                        elements='dict',
                        options=dict(
                            scope=dict(
                                type='str',
                            ),
                            tag=dict(
                                type='str',
                            ),
                        )
                    ),
                    tier0_display_name=dict(
                        type='str'
                    ),
                    tier0_id=dict(
                        type='str'
                    ),
                )
            ),
        )
        return tier0_arg_spec

    @staticmethod
    def get_resource_base_url(baseline_args=None):
        return TIER_0_URL

    def update_resource_params(self, nsx_resource_params):
        ipv6_profile_paths = []
        if self.do_resource_params_have_attr_with_id_or_display_name(
                "ipv6_ndra_profile"):
            ipv6_ndra_profile_id = self.get_id_using_attr_name_else_fail(
                    "ipv6_ndra_profile", nsx_resource_params,
                    IPV6_NDRA_PROFILE_URL, "Ipv6NdraProfile")
            ipv6_profile_paths.append(
                IPV6_NDRA_PROFILE_URL + "/" + ipv6_ndra_profile_id)
        if self.do_resource_params_have_attr_with_id_or_display_name(
                "ipv6_dad_profile"):
            ipv6_dad_profile_id = self.get_id_using_attr_name_else_fail(
                    "ipv6_dad_profile", nsx_resource_params,
                    IPV6_DAD_PROFILE_URL, "Ipv6DadProfile")
            ipv6_profile_paths.append(
                IPV6_DAD_PROFILE_URL + "/" + ipv6_dad_profile_id)
        if ipv6_profile_paths:
            nsx_resource_params["ipv6_profile_paths"] = ipv6_profile_paths

        if self.do_resource_params_have_attr_with_id_or_display_name(
                "dhcp_config"):
            dhcp_config_id = self.get_id_using_attr_name_else_fail(
                "dhcp_config", nsx_resource_params,
                DHCP_RELAY_CONFIG_URL, "DhcpRelayConfig")
            nsx_resource_params["dhcp_config_paths"] = [
                DHCP_RELAY_CONFIG_URL + "/" + dhcp_config_id]

        if 'vrf_config' in nsx_resource_params:
            # vrf config is attached
            vrf_config = nsx_resource_params['vrf_config']

            vrf_id = vrf_config.get('id')
            vrf_display_name = vrf_config.get('display_name')
            if not (vrf_display_name or vrf_id):
                self.exit_with_failure(msg="Please specify either the ID or "
                                       "display_name of the VRF in the "
                                       "vrf_config using id or display_name")

            tier0_id = vrf_config.pop('tier0_id', None)
            if not tier0_id:
                tier0_id = self.get_id_using_attr_name_else_fail(
                    'tier0', vrf_config, NSXTTier0.get_resource_base_url(),
                    'Tier0')
            vrf_config['tier0_path'] = (
                NSXTTier0.get_resource_base_url() + "/" + tier0_id)

            vrf_config['resource_type'] = 'Tier0VrfConfig'

            if 'route_targets' in vrf_config:
                route_targets = vrf_config['route_targets'] or []
                for route_target in route_targets:
                    route_target['resource_type'] = 'VrfRouteTargets'

    def update_parent_info(self, parent_info):
        parent_info["tier0_id"] = self.id

    class NSXTTier0StaticRoutes(NSXTBaseRealizableResource):
        def get_spec_identifier(self):
            return NSXTTier0.NSXTTier0StaticRoutes.get_spec_identifier()

        @classmethod
        def get_spec_identifier(cls):
            return "static_routes"

        @staticmethod
        def get_resource_spec():
            tier0_sr_arg_spec = {}
            tier0_sr_arg_spec.update(
                network=dict(
                    required=True,
                    type='str'
                ),
                next_hops=dict(
                    required=True,
                    type='list',
                    elements='dict',
                    options=dict(
                        admin_distance=dict(
                            type='int',
                            default=1
                        ),
                        ip_address=dict(
                            type='str'
                        ),
                        scope=dict(
                            type='list',
                            elements='str'
                        )
                    )
                ),
            )
            return tier0_sr_arg_spec

        @staticmethod
        def get_resource_base_url(parent_info):
            tier0_id = parent_info.get("tier0_id", 'default')
            return TIER_0_STATIC_ROUTE_URL.format(tier0_id)

    class NSXTTier0LocaleService(NSXTBaseRealizableResource):
        def get_spec_identifier(self):
            return NSXTTier0.NSXTTier0LocaleService.get_spec_identifier()

        @classmethod
        def get_spec_identifier(cls):
            return "locale_services"

        @staticmethod
        def get_resource_spec():
            tier0_ls_arg_spec = {}
            tier0_ls_arg_spec.update(
                edge_cluster_info=dict(
                    required=False,
                    type='dict',
                    options=dict(
                        # Note that only default site_id and
                        # enforcementpoint_id are used
                        site_id=dict(
                            type='str',
                            default="default"
                        ),
                        enforcementpoint_id=dict(
                            type='str',
                            default="default"
                        ),
                        edge_cluster_id=dict(
                            type='str'
                        ),
                        edge_cluster_display_name=dict(
                            type='str'
                        )
                    )
                ),
                preferred_edge_nodes_info=dict(
                    required=False,
                    type='list',
                    elements='dict',
                    options=dict(
                        # Note that only default site_id and
                        # enforcementpoint_id are used
                        site_id=dict(
                            type='str',
                            default="default"
                        ),
                        enforcementpoint_id=dict(
                            type='str',
                            default="default"
                        ),
                        edge_cluster_id=dict(
                            type='str'
                        ),
                        edge_cluster_display_name=dict(
                            type='str'
                        ),
                        edge_node_id=dict(
                            type='str'
                        ),
                        edge_node_display_name=dict(
                            type='str'
                        )
                    )
                ),
                route_redistribution_config=dict(
                    type='dict',
                    required=False,
                    options=dict(
                        enabled=dict(
                            type='bool',
                            default=False
                        ),
                        redistribution_rules=dict(
                            type='list',
                            required=False,
                            elements='dict',
                            options=dict(
                                name=dict(
                                    type='str',
                                    required=False
                                ),
                                route_map_path=dict(
                                    type='str',
                                    required=False
                                ),
                                route_redistribution_types=dict(
                                    type='list',
                                    elements='str',
                                    required=False
                                ),
                            )
                        )
                    )
                ),
                ha_vip_configs=dict(
                    type='list',
                    elements='dict',
                    options=dict(
                        enabled=dict(
                            default=True,
                            type='bool'
                        ),
                        external_interface_info=dict(
                            required=True,
                            type='list',
                            elements='dict',
                            options=dict(
                                id=dict(
                                    type='str'
                                ),
                                display_name=dict(
                                    type='str'
                                )
                            )
                        ),
                        vip_subnets=dict(
                            type='list',
                            elements='dict',
                            required=True,
                            options=dict(
                                ip_addresses=dict(
                                    type='list',
                                    required=True
                                ),
                                prefix_len=dict(
                                    type='int',
                                    rqeuired=True
                                )
                            )
                        ),
                    )
                )
            )
            return tier0_ls_arg_spec

        @staticmethod
        def get_resource_base_url(parent_info):
            tier0_id = parent_info.get("tier0_id", 'default')
            return TIER_0_LOCALE_SERVICE_URL.format(tier0_id)

        def update_resource_params(self, nsx_resource_params):
            if "edge_cluster_info" in nsx_resource_params:
                edge_cluster_info = nsx_resource_params.pop(
                    "edge_cluster_info")
                site_id = edge_cluster_info["site_id"]
                enforcementpoint_id = edge_cluster_info["enforcementpoint_id"]
                edge_cluster_base_url = (
                    EDGE_CLUSTER_URL.format(site_id, enforcementpoint_id))
                edge_cluster_id = self.get_id_using_attr_name_else_fail(
                    "edge_cluster", edge_cluster_info, edge_cluster_base_url,
                    "Edge Cluster")
                nsx_resource_params["edge_cluster_path"] = (
                    edge_cluster_base_url + "/" + edge_cluster_id)

            if "preferred_edge_nodes_info" in nsx_resource_params:
                preferred_edge_nodes_info = nsx_resource_params.pop(
                    "preferred_edge_nodes_info")
                nsx_resource_params["preferred_edge_paths"] = []
                for preferred_edge_node_info in preferred_edge_nodes_info:
                    site_id = preferred_edge_node_info.get(
                        "site_id", "default")
                    enforcementpoint_id = preferred_edge_node_info.get(
                        "enforcementpoint_id", "default")
                    edge_cluster_base_url = (
                        EDGE_CLUSTER_URL.format(site_id, enforcementpoint_id))
                    edge_cluster_id = self.get_id_using_attr_name_else_fail(
                        "edge_cluster", preferred_edge_node_info,
                        edge_cluster_base_url, "Edge Cluster")
                    edge_node_base_url = EDGE_NODE_URL.format(
                        site_id, enforcementpoint_id, edge_cluster_id)
                    edge_node_id = self.get_id_using_attr_name_else_fail(
                        "edge_node", preferred_edge_node_info,
                        edge_node_base_url, "Edge Node")
                    nsx_resource_params["preferred_edge_paths"].append(
                        edge_node_base_url + "/" + edge_node_id)

            if 'ha_vip_configs' in nsx_resource_params:
                for ha_vip_config in nsx_resource_params['ha_vip_configs']:
                    external_interface_info = ha_vip_config.pop(
                        'external_interface_info')
                    external_interface_paths = []
                    for external_interface in (
                            external_interface_info):
                        interface_base_url = (
                            NSXTTier0.NSXTTier0LocaleService.
                            NSXTTier0Interface.get_resource_base_url(
                                self.get_parent_info()))
                        external_interface_paths.append(
                            interface_base_url + "/" +
                            self.get_id_using_attr_name_else_fail(
                                None, external_interface,
                                interface_base_url,
                                NSXTTier0.NSXTTier0LocaleService.
                                NSXTTier0Interface.__name__,
                                ignore_not_found_error=False))
                    ha_vip_config[
                        'external_interface_paths'] = external_interface_paths

        def update_parent_info(self, parent_info):
            parent_info["ls_id"] = self.id

        class NSXTTier0Interface(NSXTBaseRealizableResource):
            def get_spec_identifier(self):
                return (
                    NSXTTier0.NSXTTier0LocaleService.NSXTTier0Interface.
                    get_spec_identifier())

            @classmethod
            def get_spec_identifier(cls):
                return "interfaces"

            @staticmethod
            def get_resource_spec():
                tier0_ls_int_arg_spec = {}
                tier0_ls_int_arg_spec.update(
                    access_vlan_id=dict(
                        type='int'
                    ),
                    ipv6_ndra_profile_display_name=dict(
                        type='str'
                    ),
                    ipv6_ndra_profile_id=dict(
                        type='str'
                    ),
                    mtu=dict(
                        type='int'
                    ),
                    multicast=dict(
                        type='dict',
                        suboptions=dict(
                            enabled=dict(
                                type='bool',
                                default=False
                            )
                        )
                    ),
                    segment_id=dict(
                        type='str'
                    ),
                    segment_display_name=dict(
                        type='str'
                    ),
                    edge_node_info=dict(
                        required=True,
                        type='dict',
                        options=dict(
                            site_id=dict(
                                type='str',
                                default="default"
                            ),
                            enforcementpoint_id=dict(
                                type='str',
                                default="default"
                            ),
                            edge_cluster_id=dict(
                                type='str'
                            ),
                            edge_cluster_display_name=dict(
                                type='str'
                            ),
                            edge_node_id=dict(
                                type='str'
                            ),
                            edge_node_display_name=dict(
                                type='str'
                            )
                        )
                    ),
                    subnets=dict(
                        required=True,
                        type='list',
                        elements='dict',
                        options=dict(
                            ip_addresses=dict(
                                type='list',
                                elements='str'
                            ),
                            prefix_len=dict(
                                type='int'
                            )
                        )
                    ),
                    type=dict(
                        type='str',
                        default="EXTERNAL",
                        choices=["EXTERNAL", "SERVICE", "LOOPBACK"]
                    ),
                    urpf_mode=dict(
                        type='str',
                        default='STRICT',
                        choices=['NONE', 'STRICT']
                    )
                )
                return tier0_ls_int_arg_spec

            @staticmethod
            def get_resource_base_url(parent_info):
                tier0_id = parent_info.get("tier0_id", 'default')
                locale_service_id = parent_info.get("ls_id", 'default')
                return TIER_0_LS_INTERFACE_URL.format(
                    tier0_id, locale_service_id)

            def update_resource_params(self, nsx_resource_params):
                ipv6_profile_paths = []
                if self.do_resource_params_have_attr_with_id_or_display_name(
                        "ipv6_ndra_profile"):
                    ipv6_ndra_profile_id = (
                        self.get_id_using_attr_name_else_fail(
                            "ipv6_ndra_profile", nsx_resource_params,
                            IPV6_NDRA_PROFILE_URL, "Ipv6NdraProfile"))
                    ipv6_profile_paths.append(
                        IPV6_NDRA_PROFILE_URL + "/" + ipv6_ndra_profile_id)
                if ipv6_profile_paths:
                    nsx_resource_params[
                        "ipv6_profile_paths"] = ipv6_profile_paths

                # segment_id is a required attr
                segment_id = self.get_id_using_attr_name_else_fail(
                    "segment", nsx_resource_params, SEGMENT_URL, "Segment")
                nsx_resource_params["segment_path"] = (
                    SEGMENT_URL + "/" + segment_id)

                # edge_node_info is a required attr
                edge_node_info = nsx_resource_params.pop("edge_node_info")
                site_id = edge_node_info.get("site_id", "default")
                enforcementpoint_id = edge_node_info.get(
                    "enforcementpoint_id", "default")
                edge_cluster_base_url = (
                    EDGE_CLUSTER_URL.format(site_id, enforcementpoint_id))
                edge_cluster_id = self.get_id_using_attr_name_else_fail(
                    "edge_cluster", edge_node_info,
                    edge_cluster_base_url, "Edge Cluster")
                edge_node_base_url = EDGE_NODE_URL.format(
                    site_id, enforcementpoint_id, edge_cluster_id)
                edge_node_id = self.get_id_using_attr_name_else_fail(
                    "edge_node", edge_node_info, edge_node_base_url,
                    'Edge Node')
                nsx_resource_params["edge_path"] = (
                    edge_node_base_url + "/" + edge_node_id)

        class NSXTTier0LocaleServiceBGP(NSXTBaseRealizableResource):
            def __init__(self):
                self.id = 'bgp'
                super().__init__()

            def skip_delete(self):
                return True

            def get_spec_identifier(self):
                return (
                    NSXTTier0.NSXTTier0LocaleService.NSXTTier0LocaleServiceBGP.
                    get_spec_identifier())

            @classmethod
            def get_spec_identifier(cls):
                return "BGP"

            @staticmethod
            def get_resource_spec():
                tier0_ls_arg_spec = {}
                tier0_ls_arg_spec.update(
                    ecmp=dict(
                        default=True,
                        type='bool'
                    ),
                    enabled=dict(
                        default=True,
                        type='bool'
                    ),
                    graceful_restart_config=dict(
                        required=False,
                        type='dict',
                        options=dict(
                            mode=dict(
                                required=False,
                                type='str',
                                choices=['DISABLE', 'GR_AND_HELPER',
                                         'HELPER_ONLY'],
                                default='HELPER_ONLY'
                            ),
                            timer=dict(
                                required=False,
                                type='dict',
                                options=dict(
                                    restart_timer=dict(
                                        required=False,
                                        type='int',
                                        default=180
                                    ),
                                    stale_route_timer=dict(
                                        required=False,
                                        type='int',
                                        default=600
                                    ),
                                )
                            )
                        )
                    ),
                    inter_sr_ibgp=dict(
                        required=False,
                        type='bool'
                    ),
                    local_as_num=dict(
                        type='str'
                    ),
                    multipath_relax=dict(
                        type='bool',
                        default=True
                    ),
                    route_aggregations=dict(
                        required=False,
                        type='list',
                        elements='dict',
                        options=dict(
                            prefix=dict(
                                required=True,
                                type='str'
                            ),
                            summary_only=dict(
                                type='bool',
                                default=True
                            )
                        )
                    )
                )
                return tier0_ls_arg_spec

            @staticmethod
            def get_resource_base_url(parent_info):
                tier0_id = parent_info.get("tier0_id", 'default')
                locale_service_id = parent_info.get("ls_id", 'default')
                return (TIER_0_LOCALE_SERVICE_URL + '/{}').format(
                    tier0_id, locale_service_id)

            @classmethod
            def allows_multiple_resource_spec(cls):
                return False

            class NSXTTier0LocaleServiceBGPNeighbor(
                    NSXTBaseRealizableResource):
                def get_spec_identifier(self):
                    return (
                        NSXTTier0.NSXTTier0LocaleService.
                        NSXTTier0LocaleServiceBGP.
                        get_spec_identifier())

                @classmethod
                def get_spec_identifier(cls):
                    return "neighbors"

                @staticmethod
                def get_resource_spec():
                    tier0_ls_arg_spec = {}
                    tier0_ls_arg_spec.update(
                        allow_as_in=dict(
                            default=False,
                            type='bool'
                        ),
                        bfd=dict(
                            type='dict',
                            required=False,
                            options=dict(
                                enabled=dict(
                                    required=False,
                                    default=False,
                                    type='bool'
                                ),
                                interval=dict(
                                    required=False,
                                    type='int',
                                    default=1000
                                ),
                                multiple=dict(
                                    required=False,
                                    type='int',
                                    default=3
                                )
                            )
                        ),
                        graceful_restart_mode=dict(
                            type='str',
                            required=False,
                            choices=['DISABLE', 'GR_AND_HELPER', 'HELPER_ONLY']
                        ),
                        hold_down_time=dict(
                            type='int',
                            default=180
                        ),
                        keep_alive_time=dict(
                            type='int',
                            default=60
                        ),
                        maximum_hop_limit=dict(
                            type='int',
                            default=1
                        ),
                        password=dict(
                            type='str',
                            required=False
                        ),
                        remote_as_num=dict(
                            required=True,
                            type='str'
                        ),
                        route_filtering=dict(
                            required=False,
                            type='dict',
                            options=dict(
                                address_family=dict(
                                    required=False,
                                    type='str',
                                    choices=['IPV4', 'IPV6', 'VPN']
                                ),
                                enabled=dict(
                                    type='bool',
                                    default=True,
                                    required=False
                                ),
                                in_route_filters=dict(
                                    type='list',
                                    required=False
                                ),
                                out_route_filters=dict(
                                    type='list',
                                    required=False
                                )
                            )
                        ),
                        source_addresses=dict(
                            required=False,
                            type='list'
                        ),
                        neighbor_address=dict(
                            required=True,
                            type='str'
                        )
                    )
                    return tier0_ls_arg_spec

                @staticmethod
                def get_resource_base_url(parent_info):
                    tier0_id = parent_info.get("tier0_id", 'default')
                    locale_service_id = parent_info.get("ls_id", 'default')
                    return TIER_0_BGP_NEIGHBOR_URL.format(
                        tier0_id, locale_service_id)


if __name__ == '__main__':
    nsxt_tier0 = NSXTTier0()
    nsxt_tier0.realize()<|MERGE_RESOLUTION|>--- conflicted
+++ resolved
@@ -961,7 +961,6 @@
                                 description: Tag value.
                                 required: true
                                 type: str
-<<<<<<< HEAD
                     access_vlan_id:
                         description: Vlan id
                         type: int
@@ -995,7 +994,6 @@
                             - NONE
                             - STRICT
                         default: STRICT
-=======
                     create_or_update_subresource_first:
                         type: bool
                         default: false
@@ -1024,7 +1022,6 @@
                               subresource before the request to create the next
                               resource is sent to the Manager.
                             - Can be specified for each subresource.
->>>>>>> 63810772
                     segment_id:
                         description: Specify Segment to which this interface is
                                      connected to. Required if id is specified.
